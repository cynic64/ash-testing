--- conflicted
+++ resolved
@@ -32,11 +32,7 @@
 use winit::{Event, WindowEvent};
 
 const SWAPCHAIN_FORMAT: vk::Format = vk::Format::B8G8R8A8_UNORM;
-<<<<<<< HEAD
 const FRAMES_IN_FLIGHT: usize = 5;
-=======
-const FRAMES_IN_FLIGHT: usize = 4;
->>>>>>> cbb8f8ed
 
 pub fn main() {
     // create winit window
